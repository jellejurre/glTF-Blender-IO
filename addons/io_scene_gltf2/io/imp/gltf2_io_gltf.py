--- conflicted
+++ resolved
@@ -56,13 +56,10 @@
             'KHR_materials_clearcoat',
             'KHR_mesh_quantization',
             'KHR_draco_mesh_compression',
-<<<<<<< HEAD
             'KHR_materials_variants',
             'KHR_materials_emissive_strength',
-            'KHR_materials_transmission'
-=======
+            'KHR_materials_transmission',
             'KHR_materials_ior'
->>>>>>> 1d25b6ef
         ]
 
         # Add extensions required supported by custom import extensions
