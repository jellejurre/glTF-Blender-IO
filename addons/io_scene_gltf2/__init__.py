# Copyright 2018-2021 The glTF-Blender-IO authors.
#
# Licensed under the Apache License, Version 2.0 (the "License");
# you may not use this file except in compliance with the License.
# You may obtain a copy of the License at
#
#     http://www.apache.org/licenses/LICENSE-2.0
#
# Unless required by applicable law or agreed to in writing, software
# distributed under the License is distributed on an "AS IS" BASIS,
# WITHOUT WARRANTIES OR CONDITIONS OF ANY KIND, either express or implied.
# See the License for the specific language governing permissions and
# limitations under the License.

bl_info = {
    'name': 'glTF 2.0 format',
    'author': 'Julien Duroure, Scurest, Norbert Nopper, Urs Hanselmann, Moritz Becher, Benjamin Schmithüsen, Jim Eckerlein, and many external contributors',
<<<<<<< HEAD
    "version": (3, 4, 0),
=======
    "version": (3, 3, 18),
>>>>>>> 0451c070
    'blender': (3, 3, 0),
    'location': 'File > Import-Export',
    'description': 'Import-Export as glTF 2.0',
    'warning': '',
    'doc_url': "{BLENDER_MANUAL_URL}/addons/import_export/scene_gltf2.html",
    'tracker_url': "https://github.com/KhronosGroup/glTF-Blender-IO/issues/",
    'support': 'OFFICIAL',
    'category': 'Import-Export',
}

def get_version_string():
    return str(bl_info['version'][0]) + '.' + str(bl_info['version'][1]) + '.' + str(bl_info['version'][2])

#
# Script reloading (if the user calls 'Reload Scripts' from Blender)
#

def reload_package(module_dict_main):
    import importlib
    from pathlib import Path

    def reload_package_recursive(current_dir, module_dict):
        for path in current_dir.iterdir():
            if "__init__" in str(path) or path.stem not in module_dict:
                continue

            if path.is_file() and path.suffix == ".py":
                importlib.reload(module_dict[path.stem])
            elif path.is_dir():
                reload_package_recursive(path, module_dict[path.stem].__dict__)

    reload_package_recursive(Path(__file__).parent, module_dict_main)


if "bpy" in locals():
    reload_package(locals())

import bpy
from bpy.props import (StringProperty,
                       BoolProperty,
                       EnumProperty,
                       IntProperty,
                       CollectionProperty)
from bpy.types import Operator
from bpy_extras.io_utils import ImportHelper, ExportHelper


#
#  Functions / Classes.
#

exporter_extension_panel_unregister_functors = []
importer_extension_panel_unregister_functors = []


def ensure_filepath_matches_export_format(filepath, export_format):
    import os
    filename = os.path.basename(filepath)
    if not filename:
        return filepath

    stem, ext = os.path.splitext(filename)
    if stem.startswith('.') and not ext:
        stem, ext = '', stem

    desired_ext = '.glb' if export_format == 'GLB' else '.gltf'
    ext_lower = ext.lower()
    if ext_lower not in ['.glb', '.gltf']:
        return filepath + desired_ext
    elif ext_lower != desired_ext:
        filepath = filepath[:-len(ext)]  # strip off ext
        return filepath + desired_ext
    else:
        return filepath


def on_export_format_changed(self, context):
    # Update the filename in the file browser when the format (.glb/.gltf)
    # changes
    sfile = context.space_data
    if not isinstance(sfile, bpy.types.SpaceFileBrowser):
        return
    if not sfile.active_operator:
        return
    if sfile.active_operator.bl_idname != "EXPORT_SCENE_OT_gltf":
        return

    sfile.params.filename = ensure_filepath_matches_export_format(
        sfile.params.filename,
        self.export_format,
    )


class ExportGLTF2_Base:
    # TODO: refactor to avoid boilerplate

    def __init__(self):
        from io_scene_gltf2.io.com import gltf2_io_draco_compression_extension
        self.is_draco_available = gltf2_io_draco_compression_extension.dll_exists()

    bl_options = {'PRESET'}

    export_format: EnumProperty(
        name='Format',
        items=(('GLB', 'glTF Binary (.glb)',
                'Exports a single file, with all data packed in binary form. '
                'Most efficient and portable, but more difficult to edit later'),
               ('GLTF_SEPARATE', 'glTF Separate (.gltf + .bin + textures)',
                'Exports multiple files, with separate JSON, binary and texture data. '
                'Easiest to edit later'),
                ('GLTF_EMBEDDED', 'glTF Embedded (.gltf)',
                 'Exports a single file, with all data packed in JSON. '
                 'Less efficient than binary, but easier to edit later')),
        description=(
            'Output format and embedding options. Binary is most efficient, '
            'but JSON (embedded or separate) may be easier to edit later'
        ),
        default='GLB',
        update=on_export_format_changed,
    )

    ui_tab: EnumProperty(
        items=(('GENERAL', "General", "General settings"),
               ('MESHES', "Meshes", "Mesh settings"),
               ('OBJECTS', "Objects", "Object settings"),
               ('ANIMATION', "Animation", "Animation settings")),
        name="ui_tab",
        description="Export setting categories",
    )

    export_copyright: StringProperty(
        name='Copyright',
        description='Legal rights and conditions for the model',
        default=''
    )

    export_image_format: EnumProperty(
        name='Images',
        items=(('AUTO', 'Automatic',
                'Save PNGs as PNGs and JPEGs as JPEGs. '
                'If neither one, use PNG'),
                ('JPEG', 'JPEG Format (.jpg)',
                'Save images as JPEGs. (Images that need alpha are saved as PNGs though.) '
                'Be aware of a possible loss in quality'),
                ('NONE', 'None',
                 'Don\'t export images'),
               ),
        description=(
            'Output format for images. PNG is lossless and generally preferred, but JPEG might be preferable for web '
            'applications due to the smaller file size. Alternatively they can be omitted if they are not needed'
        ),
        default='AUTO'
    )

    export_texture_dir: StringProperty(
        name='Textures',
        description='Folder to place texture files in. Relative to the .gltf file',
        default='',
    )

    export_keep_originals: BoolProperty(
        name='Keep original',
        description=('Keep original textures files if possible. '
                     'WARNING: if you use more than one texture, '
                     'where pbr standard requires only one, only one texture will be used. '
                     'This can lead to unexpected results'
        ),
        default=False,
    )

    export_texcoords: BoolProperty(
        name='UVs',
        description='Export UVs (texture coordinates) with meshes',
        default=True
    )

    export_normals: BoolProperty(
        name='Normals',
        description='Export vertex normals with meshes',
        default=True
    )

    export_draco_mesh_compression_enable: BoolProperty(
        name='Draco mesh compression',
        description='Compress mesh using Draco',
        default=False
    )

    export_draco_mesh_compression_level: IntProperty(
        name='Compression level',
        description='Compression level (0 = most speed, 6 = most compression, higher values currently not supported)',
        default=6,
        min=0,
        max=10
    )

    export_draco_position_quantization: IntProperty(
        name='Position quantization bits',
        description='Quantization bits for position values (0 = no quantization)',
        default=14,
        min=0,
        max=30
    )

    export_draco_normal_quantization: IntProperty(
        name='Normal quantization bits',
        description='Quantization bits for normal values (0 = no quantization)',
        default=10,
        min=0,
        max=30
    )

    export_draco_texcoord_quantization: IntProperty(
        name='Texcoord quantization bits',
        description='Quantization bits for texture coordinate values (0 = no quantization)',
        default=12,
        min=0,
        max=30
    )

    export_draco_color_quantization: IntProperty(
        name='Color quantization bits',
        description='Quantization bits for color values (0 = no quantization)',
        default=10,
        min=0,
        max=30
    )

    export_draco_generic_quantization: IntProperty(
        name='Generic quantization bits',
        description='Quantization bits for generic coordinate values like weights or joints (0 = no quantization)',
        default=12,
        min=0,
        max=30
    )

    export_tangents: BoolProperty(
        name='Tangents',
        description='Export vertex tangents with meshes',
        default=False
    )

    export_materials: EnumProperty(
        name='Materials',
        items=(('EXPORT', 'Export',
        'Export all materials used by included objects'),
        ('PLACEHOLDER', 'Placeholder',
        'Do not export materials, but write multiple primitive groups per mesh, keeping material slot information'),
        ('NONE', 'No export',
        'Do not export materials, and combine mesh primitive groups, losing material slot information')),
        description='Export materials ',
        default='EXPORT'
    )

    export_original_specular: BoolProperty(
        name='Export original PBR Specular',
        description=(
            'Export original glTF PBR Specular, instead of Blender Principled Shader Specular'
        ),
        default=False,
    )

    export_colors: BoolProperty(
        name='Vertex Colors',
        description='Export vertex colors with meshes',
        default=True
    )

    use_mesh_edges: BoolProperty(
        name='Loose Edges',
        description=(
            'Export loose edges as lines, using the material from the first material slot'
        ),
        default=False,
    )

    use_mesh_vertices: BoolProperty(
        name='Loose Points',
        description=(
            'Export loose points as glTF points, using the material from the first material slot'
        ),
        default=False,
    )

    export_cameras: BoolProperty(
        name='Cameras',
        description='Export cameras',
        default=False
    )

    use_selection: BoolProperty(
        name='Selected Objects',
        description='Export selected objects only',
        default=False
    )

    use_visible: BoolProperty(
        name='Visible Objects',
        description='Export visible objects only',
        default=False
    )

    use_renderable: BoolProperty(
        name='Renderable Objects',
        description='Export renderable objects only',
        default=False
    )

    use_active_collection: BoolProperty(
        name='Active Collection',
        description='Export objects in the active collection only',
        default=False
    )

    use_active_scene: BoolProperty(
        name='Active Scene',
        description='Export active scene only',
        default=False
    )

    export_extras: BoolProperty(
        name='Custom Properties',
        description='Export custom properties as glTF extras',
        default=False
    )

    export_yup: BoolProperty(
        name='+Y Up',
        description='Export using glTF convention, +Y up',
        default=True
    )

    export_apply: BoolProperty(
        name='Apply Modifiers',
        description='Apply modifiers (excluding Armatures) to mesh objects -'
                    'WARNING: prevents exporting shape keys',
        default=False
    )

    export_animations: BoolProperty(
        name='Animations',
        description='Exports active actions and NLA tracks as glTF animations',
        default=True
    )

    export_frame_range: BoolProperty(
        name='Limit to Playback Range',
        description='Clips animations to selected playback range',
        default=True
    )

    export_frame_step: IntProperty(
        name='Sampling Rate',
        description='How often to evaluate animated values (in frames)',
        default=1,
        min=1,
        max=120
    )

    export_force_sampling: BoolProperty(
        name='Always Sample Animations',
        description='Apply sampling to all animations',
        default=True
    )

    export_nla_strips: BoolProperty(
        name='Group by NLA Track',
        description=(
            "When on, multiple actions become part of the same glTF animation if "
            "they're pushed onto NLA tracks with the same name. "
            "When off, all the currently assigned actions become one glTF animation"
        ),
        default=True
    )

    export_nla_strips_merged_animation_name: StringProperty(
        name='Merged Animation Name',
        description=(
            "Name of single glTF animation to be exported"
        ),
        default='Animation'
    )

    export_def_bones: BoolProperty(
        name='Export Deformation Bones Only',
        description='Export Deformation bones only',
        default=False
    )

    optimize_animation_size: BoolProperty(
        name='Optimize Animation Size',
        description=(
            "Reduce exported file-size by removing duplicate keyframes"
            "(can cause problems with stepped animation)"
        ),
        default=False
    )

    export_anim_single_armature: BoolProperty(
        name='Export all Armature Actions',
        description=(
            "Export all actions of a single armature. "
            "WARNING: works only if you exports a single armature"
        ),
        default=True
    )

    export_current_frame: BoolProperty(
        name='Use Current Frame',
        description='Export the scene in the current animation frame',
        default=False
    )

    export_skins: BoolProperty(
        name='Skinning',
        description='Export skinning (armature) data',
        default=True
    )

    export_all_influences: BoolProperty(
        name='Include All Bone Influences',
        description='Allow >4 joint vertex influences. Models may appear incorrectly in many viewers',
        default=False
    )

    export_morph: BoolProperty(
        name='Shape Keys',
        description='Export shape keys (morph targets)',
        default=True
    )

    export_morph_normal: BoolProperty(
        name='Shape Key Normals',
        description='Export vertex normals with shape keys (morph targets)',
        default=True
    )

    export_morph_tangent: BoolProperty(
        name='Shape Key Tangents',
        description='Export vertex tangents with shape keys (morph targets)',
        default=False
    )

    export_lights: BoolProperty(
        name='Punctual Lights',
        description='Export directional, point, and spot lights. '
                    'Uses "KHR_lights_punctual" glTF extension',
        default=False
    )

    will_save_settings: BoolProperty(
        name='Remember Export Settings',
        description='Store glTF export settings in the Blender project',
        default=False)

    # Custom scene property for saving settings
    scene_key = "glTF2ExportSettings"

    #

    def check(self, _context):
        # Ensure file extension matches format
        old_filepath = self.filepath
        self.filepath = ensure_filepath_matches_export_format(
            self.filepath,
            self.export_format,
        )
        return self.filepath != old_filepath

    def invoke(self, context, event):
        settings = context.scene.get(self.scene_key)
        self.will_save_settings = False
        if settings:
            try:
                for (k, v) in settings.items():
                    setattr(self, k, v)
                self.will_save_settings = True

            except (AttributeError, TypeError):
                self.report({"ERROR"}, "Loading export settings failed. Removed corrupted settings")
                del context.scene[self.scene_key]

        import sys
        preferences = bpy.context.preferences
        for addon_name in preferences.addons.keys():
            try:
                if hasattr(sys.modules[addon_name], 'glTF2ExportUserExtension') or hasattr(sys.modules[addon_name], 'glTF2ExportUserExtensions'):
                    exporter_extension_panel_unregister_functors.append(sys.modules[addon_name].register_panel())
            except Exception:
                pass

        self.has_active_exporter_extensions = len(exporter_extension_panel_unregister_functors) > 0
        return ExportHelper.invoke(self, context, event)

    def save_settings(self, context):
        # find all props to save
        exceptional = [
            # options that don't start with 'export_'
            'use_selection',
            'use_visible',
            'use_renderable',
            'use_active_collection',
            'use_mesh_edges',
            'use_mesh_vertices',
            'use_active_scene',
        ]
        all_props = self.properties
        export_props = {
            x: getattr(self, x) for x in dir(all_props)
            if (x.startswith("export_") or x in exceptional) and all_props.get(x) is not None
        }
        context.scene[self.scene_key] = export_props

    def execute(self, context):
        import os
        import datetime
        from .blender.exp import gltf2_blender_export

        if self.will_save_settings:
            self.save_settings(context)

        self.check(context)  # ensure filepath has the right extension

        # All custom export settings are stored in this container.
        export_settings = {}

        export_settings['timestamp'] = datetime.datetime.now()

        export_settings['gltf_filepath'] = self.filepath
        export_settings['gltf_filedirectory'] = os.path.dirname(export_settings['gltf_filepath']) + '/'
        export_settings['gltf_texturedirectory'] = os.path.join(
            export_settings['gltf_filedirectory'],
            self.export_texture_dir,
        )
        export_settings['gltf_keep_original_textures'] = self.export_keep_originals

        export_settings['gltf_format'] = self.export_format
        export_settings['gltf_image_format'] = self.export_image_format
        export_settings['gltf_copyright'] = self.export_copyright
        export_settings['gltf_texcoords'] = self.export_texcoords
        export_settings['gltf_normals'] = self.export_normals
        export_settings['gltf_tangents'] = self.export_tangents and self.export_normals
        export_settings['gltf_loose_edges'] = self.use_mesh_edges
        export_settings['gltf_loose_points'] = self.use_mesh_vertices

        if self.is_draco_available:
            export_settings['gltf_draco_mesh_compression'] = self.export_draco_mesh_compression_enable
            export_settings['gltf_draco_mesh_compression_level'] = self.export_draco_mesh_compression_level
            export_settings['gltf_draco_position_quantization'] = self.export_draco_position_quantization
            export_settings['gltf_draco_normal_quantization'] = self.export_draco_normal_quantization
            export_settings['gltf_draco_texcoord_quantization'] = self.export_draco_texcoord_quantization
            export_settings['gltf_draco_color_quantization'] = self.export_draco_color_quantization
            export_settings['gltf_draco_generic_quantization'] = self.export_draco_generic_quantization
        else:
            export_settings['gltf_draco_mesh_compression'] = False

        export_settings['gltf_materials'] = self.export_materials
        export_settings['gltf_colors'] = self.export_colors
        export_settings['gltf_cameras'] = self.export_cameras

        export_settings['gltf_original_specular'] = self.export_original_specular

        export_settings['gltf_visible'] = self.use_visible
        export_settings['gltf_renderable'] = self.use_renderable
        export_settings['gltf_active_collection'] = self.use_active_collection
        export_settings['gltf_active_scene'] = self.use_active_scene

        export_settings['gltf_selected'] = self.use_selection
        export_settings['gltf_layers'] = True  # self.export_layers
        export_settings['gltf_extras'] = self.export_extras
        export_settings['gltf_yup'] = self.export_yup
        export_settings['gltf_apply'] = self.export_apply
        export_settings['gltf_current_frame'] = self.export_current_frame
        export_settings['gltf_animations'] = self.export_animations
        export_settings['gltf_def_bones'] = self.export_def_bones
        if self.export_animations:
            export_settings['gltf_frame_range'] = self.export_frame_range
            export_settings['gltf_force_sampling'] = self.export_force_sampling
            if not self.export_force_sampling:
                export_settings['gltf_def_bones'] = False
            export_settings['gltf_nla_strips'] = self.export_nla_strips
            export_settings['gltf_nla_strips_merged_animation_name'] = self.export_nla_strips_merged_animation_name
            export_settings['gltf_optimize_animation'] = self.optimize_animation_size
            export_settings['gltf_export_anim_single_armature'] = self.export_anim_single_armature
        else:
            export_settings['gltf_frame_range'] = False
            export_settings['gltf_move_keyframes'] = False
            export_settings['gltf_force_sampling'] = False
            export_settings['gltf_optimize_animation'] = False
            export_settings['gltf_export_anim_single_armature'] = False
        export_settings['gltf_skins'] = self.export_skins
        if self.export_skins:
            export_settings['gltf_all_vertex_influences'] = self.export_all_influences
        else:
            export_settings['gltf_all_vertex_influences'] = False
            export_settings['gltf_def_bones'] = False
        export_settings['gltf_frame_step'] = self.export_frame_step
        export_settings['gltf_morph'] = self.export_morph
        if self.export_morph:
            export_settings['gltf_morph_normal'] = self.export_morph_normal
        else:
            export_settings['gltf_morph_normal'] = False
        if self.export_morph and self.export_morph_normal:
            export_settings['gltf_morph_tangent'] = self.export_morph_tangent
        else:
            export_settings['gltf_morph_tangent'] = False

        export_settings['gltf_lights'] = self.export_lights

        export_settings['gltf_binary'] = bytearray()
        export_settings['gltf_binaryfilename'] = (
            os.path.splitext(os.path.basename(self.filepath))[0] + '.bin'
        )

        user_extensions = []
        pre_export_callbacks = []
        post_export_callbacks = []

        import sys
        preferences = bpy.context.preferences
        for addon_name in preferences.addons.keys():
            try:
                module = sys.modules[addon_name]
            except Exception:
                continue
            if hasattr(module, 'glTF2ExportUserExtension'):
                extension_ctor = module.glTF2ExportUserExtension
                user_extensions.append(extension_ctor())
            if hasattr(module, 'glTF2ExportUserExtensions'):
                extension_ctors = module.glTF2ExportUserExtensions
                for extension_ctor in extension_ctors:
                    user_extensions.append(extension_ctor())
            if hasattr(module, 'glTF2_pre_export_callback'):
                pre_export_callbacks.append(module.glTF2_pre_export_callback)
            if hasattr(module, 'glTF2_post_export_callback'):
                post_export_callbacks.append(module.glTF2_post_export_callback)
        export_settings['gltf_user_extensions'] = user_extensions
        export_settings['pre_export_callbacks'] = pre_export_callbacks
        export_settings['post_export_callbacks'] = post_export_callbacks

        return gltf2_blender_export.save(context, export_settings)

    def draw(self, context):
        pass # Is needed to get panels available


class GLTF_PT_export_main(bpy.types.Panel):
    bl_space_type = 'FILE_BROWSER'
    bl_region_type = 'TOOL_PROPS'
    bl_label = ""
    bl_parent_id = "FILE_PT_operator"
    bl_options = {'HIDE_HEADER'}

    @classmethod
    def poll(cls, context):
        sfile = context.space_data
        operator = sfile.active_operator

        return operator.bl_idname == "EXPORT_SCENE_OT_gltf"

    def draw(self, context):
        layout = self.layout
        layout.use_property_split = True
        layout.use_property_decorate = False  # No animation.

        sfile = context.space_data
        operator = sfile.active_operator

        layout.prop(operator, 'export_format')
        if operator.export_format == 'GLTF_SEPARATE':
            layout.prop(operator, 'export_keep_originals')
            if operator.export_keep_originals is False:
                layout.prop(operator, 'export_texture_dir', icon='FILE_FOLDER')

        layout.prop(operator, 'export_copyright')
        layout.prop(operator, 'will_save_settings')


class GLTF_PT_export_include(bpy.types.Panel):
    bl_space_type = 'FILE_BROWSER'
    bl_region_type = 'TOOL_PROPS'
    bl_label = "Include"
    bl_parent_id = "FILE_PT_operator"
    bl_options = {'DEFAULT_CLOSED'}

    @classmethod
    def poll(cls, context):
        sfile = context.space_data
        operator = sfile.active_operator

        return operator.bl_idname == "EXPORT_SCENE_OT_gltf"

    def draw(self, context):
        layout = self.layout
        layout.use_property_split = True
        layout.use_property_decorate = False  # No animation.

        sfile = context.space_data
        operator = sfile.active_operator

        col = layout.column(heading = "Limit to", align = True)
        col.prop(operator, 'use_selection')
        col.prop(operator, 'use_visible')
        col.prop(operator, 'use_renderable')
        col.prop(operator, 'use_active_collection')
        col.prop(operator, 'use_active_scene')

        col = layout.column(heading = "Data", align = True)
        col.prop(operator, 'export_extras')
        col.prop(operator, 'export_cameras')
        col.prop(operator, 'export_lights')


class GLTF_PT_export_transform(bpy.types.Panel):
    bl_space_type = 'FILE_BROWSER'
    bl_region_type = 'TOOL_PROPS'
    bl_label = "Transform"
    bl_parent_id = "FILE_PT_operator"
    bl_options = {'DEFAULT_CLOSED'}

    @classmethod
    def poll(cls, context):
        sfile = context.space_data
        operator = sfile.active_operator

        return operator.bl_idname == "EXPORT_SCENE_OT_gltf"

    def draw(self, context):
        layout = self.layout
        layout.use_property_split = True
        layout.use_property_decorate = False  # No animation.

        sfile = context.space_data
        operator = sfile.active_operator

        layout.prop(operator, 'export_yup')


class GLTF_PT_export_geometry(bpy.types.Panel):
    bl_space_type = 'FILE_BROWSER'
    bl_region_type = 'TOOL_PROPS'
    bl_label = "Geometry"
    bl_parent_id = "FILE_PT_operator"
    bl_options = {'DEFAULT_CLOSED'}

    @classmethod
    def poll(cls, context):
        sfile = context.space_data
        operator = sfile.active_operator

        return operator.bl_idname == "EXPORT_SCENE_OT_gltf"

    def draw(self, context):
        pass

class GLTF_PT_export_geometry_mesh(bpy.types.Panel):
    bl_space_type = 'FILE_BROWSER'
    bl_region_type = 'TOOL_PROPS'
    bl_label = "Mesh"
    bl_parent_id = "GLTF_PT_export_geometry"
    bl_options = {'DEFAULT_CLOSED'}

    @classmethod
    def poll(cls, context):
        sfile = context.space_data
        operator = sfile.active_operator
        return operator.bl_idname == "EXPORT_SCENE_OT_gltf"

    def draw(self, context):
        layout = self.layout
        layout.use_property_split = True
        layout.use_property_decorate = False  # No animation.

        sfile = context.space_data
        operator = sfile.active_operator

        layout.prop(operator, 'export_apply')
        layout.prop(operator, 'export_texcoords')
        layout.prop(operator, 'export_normals')
        col = layout.column()
        col.active = operator.export_normals
        col.prop(operator, 'export_tangents')
        layout.prop(operator, 'export_colors')

        col = layout.column()
        col.prop(operator, 'use_mesh_edges')
        col.prop(operator, 'use_mesh_vertices')


class GLTF_PT_export_geometry_material(bpy.types.Panel):
    bl_space_type = 'FILE_BROWSER'
    bl_region_type = 'TOOL_PROPS'
    bl_label = "Material"
    bl_parent_id = "GLTF_PT_export_geometry"
    bl_options = {'DEFAULT_CLOSED'}

    @classmethod
    def poll(cls, context):
        sfile = context.space_data
        operator = sfile.active_operator
        return operator.bl_idname == "EXPORT_SCENE_OT_gltf"

    def draw(self, context):
        layout = self.layout
        layout.use_property_split = True
        layout.use_property_decorate = False  # No animation.

        sfile = context.space_data
        operator = sfile.active_operator

        layout.prop(operator, 'export_materials')
        col = layout.column()
        col.active = operator.export_materials == "EXPORT"
        col.prop(operator, 'export_image_format')

class GLTF_PT_export_geometry_original_pbr(bpy.types.Panel):
    bl_space_type = 'FILE_BROWSER'
    bl_region_type = 'TOOL_PROPS'
    bl_label = "PBR Extensions"
    bl_parent_id = "GLTF_PT_export_geometry_material"
    bl_options = {'DEFAULT_CLOSED'}

    @classmethod
    def poll(cls, context):
        sfile = context.space_data
        operator = sfile.active_operator
        return operator.bl_idname == "EXPORT_SCENE_OT_gltf"

    def draw(self, context):
        layout = self.layout
        layout.use_property_split = True
        layout.use_property_decorate = False  # No animation.

        sfile = context.space_data
        operator = sfile.active_operator

        layout.prop(operator, 'export_original_specular')


class GLTF_PT_export_geometry_compression(bpy.types.Panel):
    bl_space_type = 'FILE_BROWSER'
    bl_region_type = 'TOOL_PROPS'
    bl_label = "Compression"
    bl_parent_id = "GLTF_PT_export_geometry"
    bl_options = {'DEFAULT_CLOSED'}

    def __init__(self):
        from io_scene_gltf2.io.com import gltf2_io_draco_compression_extension
        self.is_draco_available = gltf2_io_draco_compression_extension.dll_exists(quiet=True)

    @classmethod
    def poll(cls, context):
        sfile = context.space_data
        operator = sfile.active_operator
        if operator.is_draco_available:
            return operator.bl_idname == "EXPORT_SCENE_OT_gltf"

    def draw_header(self, context):
        sfile = context.space_data
        operator = sfile.active_operator
        self.layout.prop(operator, "export_draco_mesh_compression_enable", text="")

    def draw(self, context):
        layout = self.layout
        layout.use_property_split = True
        layout.use_property_decorate = False  # No animation.

        sfile = context.space_data
        operator = sfile.active_operator

        layout.active = operator.export_draco_mesh_compression_enable
        layout.prop(operator, 'export_draco_mesh_compression_level')

        col = layout.column(align=True)
        col.prop(operator, 'export_draco_position_quantization', text="Quantize Position")
        col.prop(operator, 'export_draco_normal_quantization', text="Normal")
        col.prop(operator, 'export_draco_texcoord_quantization', text="Tex Coord")
        col.prop(operator, 'export_draco_color_quantization', text="Color")
        col.prop(operator, 'export_draco_generic_quantization', text="Generic")


class GLTF_PT_export_animation(bpy.types.Panel):
    bl_space_type = 'FILE_BROWSER'
    bl_region_type = 'TOOL_PROPS'
    bl_label = "Animation"
    bl_parent_id = "FILE_PT_operator"
    bl_options = {'DEFAULT_CLOSED'}

    @classmethod
    def poll(cls, context):
        sfile = context.space_data
        operator = sfile.active_operator

        return operator.bl_idname == "EXPORT_SCENE_OT_gltf"

    def draw(self, context):
        layout = self.layout
        layout.use_property_split = True
        layout.use_property_decorate = False  # No animation.

        sfile = context.space_data
        operator = sfile.active_operator

        layout.prop(operator, 'export_current_frame')


class GLTF_PT_export_animation_export(bpy.types.Panel):
    bl_space_type = 'FILE_BROWSER'
    bl_region_type = 'TOOL_PROPS'
    bl_label = "Animation"
    bl_parent_id = "GLTF_PT_export_animation"
    bl_options = {'DEFAULT_CLOSED'}

    @classmethod
    def poll(cls, context):
        sfile = context.space_data
        operator = sfile.active_operator

        return operator.bl_idname == "EXPORT_SCENE_OT_gltf"

    def draw_header(self, context):
        sfile = context.space_data
        operator = sfile.active_operator
        self.layout.prop(operator, "export_animations", text="")

    def draw(self, context):
        layout = self.layout
        layout.use_property_split = True
        layout.use_property_decorate = False  # No animation.

        sfile = context.space_data
        operator = sfile.active_operator

        layout.active = operator.export_animations

        layout.prop(operator, 'export_frame_range')
        layout.prop(operator, 'export_frame_step')
        layout.prop(operator, 'export_force_sampling')
        layout.prop(operator, 'export_nla_strips')
        if operator.export_nla_strips is False:
            layout.prop(operator, 'export_nla_strips_merged_animation_name')
        layout.prop(operator, 'optimize_animation_size')
        layout.prop(operator, 'export_anim_single_armature')


class GLTF_PT_export_animation_shapekeys(bpy.types.Panel):
    bl_space_type = 'FILE_BROWSER'
    bl_region_type = 'TOOL_PROPS'
    bl_label = "Shape Keys"
    bl_parent_id = "GLTF_PT_export_animation"
    bl_options = {'DEFAULT_CLOSED'}

    @classmethod
    def poll(cls, context):
        sfile = context.space_data
        operator = sfile.active_operator

        return operator.bl_idname == "EXPORT_SCENE_OT_gltf"

    def draw_header(self, context):
        sfile = context.space_data
        operator = sfile.active_operator
        self.layout.prop(operator, "export_morph", text="")

    def draw(self, context):
        layout = self.layout
        layout.use_property_split = True
        layout.use_property_decorate = False  # No animation.

        sfile = context.space_data
        operator = sfile.active_operator

        layout.active = operator.export_morph

        layout.prop(operator, 'export_morph_normal')
        col = layout.column()
        col.active = operator.export_morph_normal
        col.prop(operator, 'export_morph_tangent')


class GLTF_PT_export_animation_skinning(bpy.types.Panel):
    bl_space_type = 'FILE_BROWSER'
    bl_region_type = 'TOOL_PROPS'
    bl_label = "Skinning"
    bl_parent_id = "GLTF_PT_export_animation"
    bl_options = {'DEFAULT_CLOSED'}

    @classmethod
    def poll(cls, context):
        sfile = context.space_data
        operator = sfile.active_operator

        return operator.bl_idname == "EXPORT_SCENE_OT_gltf"

    def draw_header(self, context):
        sfile = context.space_data
        operator = sfile.active_operator
        self.layout.prop(operator, "export_skins", text="")

    def draw(self, context):
        layout = self.layout
        layout.use_property_split = True
        layout.use_property_decorate = False  # No animation.

        sfile = context.space_data
        operator = sfile.active_operator

        layout.active = operator.export_skins
        layout.prop(operator, 'export_all_influences')

        row = layout.row()
        row.active = operator.export_force_sampling
        row.prop(operator, 'export_def_bones')
        if operator.export_force_sampling is False and operator.export_def_bones is True:
            layout.label(text="Export only deformation bones is not possible when not sampling animation")

class GLTF_PT_export_user_extensions(bpy.types.Panel):
    bl_space_type = 'FILE_BROWSER'
    bl_region_type = 'TOOL_PROPS'
    bl_label = "Exporter Extensions"
    bl_parent_id = "FILE_PT_operator"
    bl_options = {'DEFAULT_CLOSED'}

    @classmethod
    def poll(cls, context):
        sfile = context.space_data
        operator = sfile.active_operator

        return operator.bl_idname == "EXPORT_SCENE_OT_gltf" and operator.has_active_exporter_extensions

    def draw(self, context):
        layout = self.layout
        layout.use_property_split = True
        layout.use_property_decorate = False  # No animation.

class GLTF_PT_import_user_extensions(bpy.types.Panel):
    bl_space_type = 'FILE_BROWSER'
    bl_region_type = 'TOOL_PROPS'
    bl_label = "Importer Extensions"
    bl_parent_id = "FILE_PT_operator"
    bl_options = {'DEFAULT_CLOSED'}

    @classmethod
    def poll(cls, context):
        sfile = context.space_data
        operator = sfile.active_operator
        return operator.bl_idname == "IMPORT_SCENE_OT_gltf" and operator.has_active_importer_extensions

    def draw(self, context):
        layout = self.layout
        layout.use_property_split = True
        layout.use_property_decorate = False  # No animation.

class ExportGLTF2(bpy.types.Operator, ExportGLTF2_Base, ExportHelper):
    """Export scene as glTF 2.0 file"""
    bl_idname = 'export_scene.gltf'
    bl_label = 'Export glTF 2.0'

    filename_ext = ''

    filter_glob: StringProperty(default='*.glb;*.gltf', options={'HIDDEN'})


def menu_func_export(self, context):
    self.layout.operator(ExportGLTF2.bl_idname, text='glTF 2.0 (.glb/.gltf)')


class ImportGLTF2(Operator, ImportHelper):
    """Load a glTF 2.0 file"""
    bl_idname = 'import_scene.gltf'
    bl_label = 'Import glTF 2.0'
    bl_options = {'REGISTER', 'UNDO'}

    filter_glob: StringProperty(default="*.glb;*.gltf", options={'HIDDEN'})

    files: CollectionProperty(
        name="File Path",
        type=bpy.types.OperatorFileListElement,
    )

    loglevel: IntProperty(
        name='Log Level',
        description="Log Level")

    import_pack_images: BoolProperty(
        name='Pack Images',
        description='Pack all images into .blend file',
        default=True
    )

    merge_vertices: BoolProperty(
        name='Merge Vertices',
        description=(
            'The glTF format requires discontinuous normals, UVs, and '
            'other vertex attributes to be stored as separate vertices, '
            'as required for rendering on typical graphics hardware. '
            'This option attempts to combine co-located vertices where possible. '
            'Currently cannot combine verts with different normals'
        ),
        default=False,
    )

    import_shading: EnumProperty(
        name="Shading",
        items=(("NORMALS", "Use Normal Data", ""),
               ("FLAT", "Flat Shading", ""),
               ("SMOOTH", "Smooth Shading", "")),
        description="How normals are computed during import",
        default="NORMALS")

    bone_heuristic: EnumProperty(
        name="Bone Dir",
        items=(
            ("BLENDER", "Blender (best for re-importing)",
                "Good for re-importing glTFs exported from Blender. "
                "Bone tips are placed on their local +Y axis (in glTF space)"),
            ("TEMPERANCE", "Temperance (average)",
                "Decent all-around strategy. "
                "A bone with one child has its tip placed on the local axis "
                "closest to its child"),
            ("FORTUNE", "Fortune (may look better, less accurate)",
                "Might look better than Temperance, but also might have errors. "
                "A bone with one child has its tip placed at its child's root. "
                "Non-uniform scalings may get messed up though, so beware"),
        ),
        description="Heuristic for placing bones. Tries to make bones pretty",
        default="TEMPERANCE",
    )

    guess_original_bind_pose: BoolProperty(
        name='Guess Original Bind Pose',
        description=(
            'Try to guess the original bind pose for skinned meshes from '
            'the inverse bind matrices. '
            'When off, use default/rest pose as bind pose'
        ),
        default=True,
    )

    def draw(self, context):
        layout = self.layout

        layout.use_property_split = True
        layout.use_property_decorate = False  # No animation.

        layout.prop(self, 'import_pack_images')
        layout.prop(self, 'merge_vertices')
        layout.prop(self, 'import_shading')
        layout.prop(self, 'guess_original_bind_pose')
        layout.prop(self, 'bone_heuristic')

    def invoke(self, context, event):
        import sys
        preferences = bpy.context.preferences
        for addon_name in preferences.addons.keys():
            try:
                if hasattr(sys.modules[addon_name], 'glTF2ImportUserExtension') or hasattr(sys.modules[addon_name], 'glTF2ImportUserExtensions'):
                    importer_extension_panel_unregister_functors.append(sys.modules[addon_name].register_panel())
            except Exception:
                pass

        self.has_active_importer_extensions = len(importer_extension_panel_unregister_functors) > 0
        return ImportHelper.invoke(self, context, event)

    def execute(self, context):
        return self.import_gltf2(context)

    def import_gltf2(self, context):
        import os

        self.set_debug_log()
        import_settings = self.as_keywords()

        user_extensions = []

        import sys
        preferences = bpy.context.preferences
        for addon_name in preferences.addons.keys():
            try:
                module = sys.modules[addon_name]
            except Exception:
                continue
            if hasattr(module, 'glTF2ImportUserExtension'):
                extension_ctor = module.glTF2ImportUserExtension
                user_extensions.append(extension_ctor())
        import_settings['import_user_extensions'] = user_extensions

        if self.files:
            # Multiple file import
            ret = {'CANCELLED'}
            dirname = os.path.dirname(self.filepath)
            for file in self.files:
                path = os.path.join(dirname, file.name)
                if self.unit_import(path, import_settings) == {'FINISHED'}:
                    ret = {'FINISHED'}
            return ret
        else:
            # Single file import
            return self.unit_import(self.filepath, import_settings)

    def unit_import(self, filename, import_settings):
        import time
        from .io.imp.gltf2_io_gltf import glTFImporter, ImportError
        from .blender.imp.gltf2_blender_gltf import BlenderGlTF

        try:
            gltf_importer = glTFImporter(filename, import_settings)
            gltf_importer.read()
            gltf_importer.checks()

            print("Data are loaded, start creating Blender stuff")

            start_time = time.time()
            BlenderGlTF.create(gltf_importer)
            elapsed_s = "{:.2f}s".format(time.time() - start_time)
            print("glTF import finished in " + elapsed_s)

            gltf_importer.log.removeHandler(gltf_importer.log_handler)

            return {'FINISHED'}

        except ImportError as e:
            self.report({'ERROR'}, e.args[0])
            return {'CANCELLED'}

    def set_debug_log(self):
        import logging
        if bpy.app.debug_value == 0:
            self.loglevel = logging.CRITICAL
        elif bpy.app.debug_value == 1:
            self.loglevel = logging.ERROR
        elif bpy.app.debug_value == 2:
            self.loglevel = logging.WARNING
        elif bpy.app.debug_value == 3:
            self.loglevel = logging.INFO
        else:
            self.loglevel = logging.NOTSET


def gltf_variant_ui_update(self, context):
    from .blender.com.gltf2_blender_ui import variant_register, variant_unregister
    if self.KHR_materials_variants_ui is True:
        # register all needed types
        variant_register()
    else:
        variant_unregister()

class GLTF_AddonPreferences(bpy.types.AddonPreferences):
    bl_idname = __package__

    settings_node_ui : bpy.props.BoolProperty(
            default= False,
            description="Displays glTF Settings node in Shader Editor (Menu Add > Output)"
            )

    KHR_materials_variants_ui : bpy.props.BoolProperty(
        default= False,
        description="Displays glTF UI to manage material variants",
        update=gltf_variant_ui_update
        )


    def draw(self, context):
        layout = self.layout
        row = layout.row()
        row.prop(self, "settings_node_ui", text="Shader Editor Add-ons")
        row.prop(self, "KHR_materials_variants_ui", text="Material Variants")

def menu_func_import(self, context):
    self.layout.operator(ImportGLTF2.bl_idname, text='glTF 2.0 (.glb/.gltf)')


classes = (
    ExportGLTF2,
    GLTF_PT_export_main,
    GLTF_PT_export_include,
    GLTF_PT_export_transform,
    GLTF_PT_export_geometry,
    GLTF_PT_export_geometry_mesh,
    GLTF_PT_export_geometry_material,
    GLTF_PT_export_geometry_original_pbr,
    GLTF_PT_export_geometry_compression,
    GLTF_PT_export_animation,
    GLTF_PT_export_animation_export,
    GLTF_PT_export_animation_shapekeys,
    GLTF_PT_export_animation_skinning,
    GLTF_PT_export_user_extensions,
    ImportGLTF2,
    GLTF_PT_import_user_extensions,
    GLTF_AddonPreferences
)


def register():
    import io_scene_gltf2.blender.com.gltf2_blender_ui as blender_ui
    for c in classes:
        bpy.utils.register_class(c)
    # bpy.utils.register_module(__name__)

    blender_ui.register()
    if bpy.context.preferences.addons['io_scene_gltf2'].preferences.KHR_materials_variants_ui is True:
        blender_ui.variant_register()

    # add to the export / import menu
    bpy.types.TOPBAR_MT_file_export.append(menu_func_export)
    bpy.types.TOPBAR_MT_file_import.append(menu_func_import)


def unregister():
    import io_scene_gltf2.blender.com.gltf2_blender_ui as blender_ui
    blender_ui.unregister()
    if bpy.context.preferences.addons['io_scene_gltf2'].preferences.KHR_materials_variants_ui is True:
        blender_ui.variant_unregister()

    for c in classes:
        bpy.utils.unregister_class(c)
    for f in exporter_extension_panel_unregister_functors:
        f()
    exporter_extension_panel_unregister_functors.clear()

    for f in importer_extension_panel_unregister_functors:
        f()
    importer_extension_panel_unregister_functors.clear()

    # bpy.utils.unregister_module(__name__)

    # remove from the export / import menu
    bpy.types.TOPBAR_MT_file_export.remove(menu_func_export)
    bpy.types.TOPBAR_MT_file_import.remove(menu_func_import)<|MERGE_RESOLUTION|>--- conflicted
+++ resolved
@@ -15,11 +15,7 @@
 bl_info = {
     'name': 'glTF 2.0 format',
     'author': 'Julien Duroure, Scurest, Norbert Nopper, Urs Hanselmann, Moritz Becher, Benjamin Schmithüsen, Jim Eckerlein, and many external contributors',
-<<<<<<< HEAD
-    "version": (3, 4, 0),
-=======
-    "version": (3, 3, 18),
->>>>>>> 0451c070
+    "version": (3, 4, 1),
     'blender': (3, 3, 0),
     'location': 'File > Import-Export',
     'description': 'Import-Export as glTF 2.0',
