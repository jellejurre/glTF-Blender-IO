--- conflicted
+++ resolved
@@ -18,12 +18,9 @@
 from .gltf2_blender_texture import texture
 from .gltf2_blender_KHR_materials_clearcoat import \
     clearcoat, clearcoat_roughness, clearcoat_normal
-<<<<<<< HEAD
 from .gltf2_blender_KHR_materials_transmission import transmission
 from .gltf2_blender_KHR_materials_ior import ior
-=======
 from .gltf2_blender_KHR_materials_volume import volume
->>>>>>> 11ec0390
 
 class MaterialHelper:
     """Helper class. Stores material stuff to be passed around everywhere."""
@@ -53,15 +50,12 @@
     """Creates node tree for pbrMetallicRoughness materials."""
     pbr_node = mh.node_tree.nodes.new('ShaderNodeBsdfPrincipled')
     pbr_node.location = 10, 300
-
-<<<<<<< HEAD
+    additional_location = 40, -370 # For occlusion and/or volume
+
     # Set IOR to 1.5, this is the default in glTF
     # This value may be overidden later if IOR extension is set on file
     pbr_node.inputs['IOR'].default_value = 1.5
 
-    make_output_nodes(
-=======
-    additional_location = 40, -370 # For occlusion and/or volume
     need_volume_node = False
     if mh.pymat.extensions and 'KHR_materials_volume' in mh.pymat.extensions:
         if 'thicknessFactor' in mh.pymat.extensions['KHR_materials_volume'] \
@@ -76,7 +70,6 @@
             additional_location = additional_location[0], additional_location[1] - 150    
 
     _, _, volume_socket = make_output_nodes(
->>>>>>> 11ec0390
         mh,
         location=(250, 260),
         additional_location=additional_location,
@@ -149,23 +142,21 @@
         normal_socket=pbr_node.inputs['Clearcoat Normal'],
     )
 
-<<<<<<< HEAD
     transmission(
         mh,
         location=locs['transmission'],
         transmission_socket=pbr_node.inputs['Transmission']
     )
 
-    ior(
-        mh,
-        ior_socket=pbr_node.inputs['IOR']
-=======
     volume(
         mh,
         location=locs['volume_thickness'],
         volume_socket=volume_socket,
         thickness_socket=mh.settings_node.inputs[1] if mh.settings_node else None
->>>>>>> 11ec0390
+
+    ior(
+        mh,
+        ior_socket=pbr_node.inputs['IOR']
     )
 
 
@@ -183,15 +174,14 @@
         clearcoat_ext = {}
 
     try:
-<<<<<<< HEAD
         transmission_ext = mh.pymat.exntesions['KHR_materials_transmission']
     except:
         transmission_ext = {}
-=======
+
+    try:
         volume_ext = mh.pymat.extensions['KHR_materials_volume']
     except Exception:
         volume_ext = {}
->>>>>>> 11ec0390
 
     locs['base_color'] = (x, y)
     if mh.pymat.pbr_metallic_roughness.base_color_texture is not None or mh.vertex_color:
