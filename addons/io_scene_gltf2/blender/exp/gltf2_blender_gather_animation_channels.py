# Copyright 2018-2019 The glTF-Blender-IO authors.
#
# Licensed under the Apache License, Version 2.0 (the "License");
# you may not use this file except in compliance with the License.
# You may obtain a copy of the License at
#
#     http://www.apache.org/licenses/LICENSE-2.0
#
# Unless required by applicable law or agreed to in writing, software
# distributed under the License is distributed on an "AS IS" BASIS,
# WITHOUT WARRANTIES OR CONDITIONS OF ANY KIND, either express or implied.
# See the License for the specific language governing permissions and
# limitations under the License.

import bpy
import typing

from ..com.gltf2_blender_data_path import get_target_object_path, get_target_property_name
from io_scene_gltf2.io.com import gltf2_io
from io_scene_gltf2.io.com import gltf2_io_debug
from io_scene_gltf2.blender.exp.gltf2_blender_gather_cache import cached
from io_scene_gltf2.blender.exp import gltf2_blender_gather_animation_samplers
from io_scene_gltf2.blender.exp import gltf2_blender_gather_animation_channel_target
from io_scene_gltf2.blender.exp import gltf2_blender_get
from io_scene_gltf2.blender.exp import gltf2_blender_gather_skins


@cached
def gather_animation_channels(blender_action: bpy.types.Action,
                              blender_object: bpy.types.Object,
                              export_settings
                              ) -> typing.List[gltf2_io.AnimationChannel]:
    channels = []


    # First calculate range of animation for baking
    # This is need if user set 'Force sampling' and in case we need to bake
    bake_range_start = None
    bake_range_end = None
    groups = __get_channel_groups(blender_action, blender_object, export_settings)
    for chans in groups:
        ranges = [channel.range() for channel in chans]
        if bake_range_start is None:
            bake_range_start = min([channel.range()[0] for channel in chans])
        else:
            bake_range_start = min(bake_range_start, min([channel.range()[0] for channel in chans]))
        if bake_range_end is None:
            bake_range_end = max([channel.range()[1] for channel in chans])
        else:
            bake_range_end = max(bake_range_end, max([channel.range()[1] for channel in chans]))


    if blender_object.type == "ARMATURE" and export_settings['gltf_force_sampling'] is True:
        # We have to store sampled animation data for every deformation bones

<<<<<<< HEAD
        # First calculate range of animation for baking
        bake_range_start = None
        bake_range_end = None
        groups = __get_channel_groups(blender_action, blender_object, export_settings)
        for chans in groups:
            ranges = [channel.range() for channel in chans]
            if bake_range_start is None:
                bake_range_start = min([channel.range()[0] for channel in chans])
            else:
                bake_range_start = min(bake_range_start, min([channel.range()[0] for channel in chans]))
            if bake_range_end is None:
                bake_range_end = max([channel.range()[1] for channel in chans])
            else:
                bake_range_end = max(bake_range_end, max([channel.range()[1] for channel in chans]))

        # Then bake all bones or only def bones
        if export_settings['gltf_def_bones'] is True:
            bones, _, _ = gltf2_blender_gather_skins.get_bone_tree(None, blender_object)
        else:
            bones = blender_object.data.bones

        for bone in bones:
=======
        # Check that there are some anim in this action
        if bake_range_start is None:
            return []
            
        # Then bake all bones
        for bone in blender_object.data.bones:
>>>>>>> 2a029954
            for p in ["location", "rotation_quaternion", "scale"]:
                channel = __gather_animation_channel(
                    (),
                    blender_object,
                    export_settings,
                    bone.name,
                    p,
                    bake_range_start,
                    bake_range_end,
                    blender_action.name)
                channels.append(channel)
    else:
        for channel_group in __get_channel_groups(blender_action, blender_object, export_settings):
            channel_group_sorted = __get_channel_group_sorted(channel_group, blender_object)
            channel = __gather_animation_channel(channel_group_sorted, blender_object, export_settings, None, None, bake_range_start, bake_range_end, blender_action.name)
            if channel is not None:
                channels.append(channel)

    return channels

def __get_channel_group_sorted(channels: typing.Tuple[bpy.types.FCurve], blender_object: bpy.types.Object):
    # if this is shapekey animation, we need to sort in same order than shapekeys
    # else, no need to sort
    if blender_object.type == "MESH":
        first_channel = channels[0]
        object_path = get_target_object_path(first_channel.data_path)
        if object_path:
            # This is shapekeys, we need to sort channels
            shapekeys_idx = {}
            cpt_sk = 0
            for sk in blender_object.data.shape_keys.key_blocks:
                if sk == sk.relative_key:
                    continue
                if sk.mute is True:
                    continue
                shapekeys_idx[sk.name] = cpt_sk
                cpt_sk += 1

            return tuple(sorted(channels, key=lambda x: shapekeys_idx[blender_object.data.shape_keys.path_resolve(get_target_object_path(x.data_path)).name]))

    # if not shapekeys, stay in same order, because order doesn't matter
    return channels

def __gather_animation_channel(channels: typing.Tuple[bpy.types.FCurve],
                               blender_object: bpy.types.Object,
                               export_settings,
                               bake_bone: typing.Union[str, None],
                               bake_channel: typing.Union[str, None],
                               bake_range_start,
                               bake_range_end,
                               action_name: str
                               ) -> typing.Union[gltf2_io.AnimationChannel, None]:
    if not __filter_animation_channel(channels, blender_object, export_settings):
        return None

    return gltf2_io.AnimationChannel(
        extensions=__gather_extensions(channels, blender_object, export_settings, bake_bone),
        extras=__gather_extras(channels, blender_object, export_settings, bake_bone),
        sampler=__gather_sampler(channels, blender_object, export_settings, bake_bone, bake_channel, bake_range_start, bake_range_end, action_name),
        target=__gather_target(channels, blender_object, export_settings, bake_bone, bake_channel)
    )


def __filter_animation_channel(channels: typing.Tuple[bpy.types.FCurve],
                               blender_object: bpy.types.Object,
                               export_settings
                               ) -> bool:
    return True


def __gather_extensions(channels: typing.Tuple[bpy.types.FCurve],
                        blender_object: bpy.types.Object,
                        export_settings,
                        bake_bone: typing.Union[str, None]
                        ) -> typing.Any:
    return None


def __gather_extras(channels: typing.Tuple[bpy.types.FCurve],
                    blender_object: bpy.types.Object,
                    export_settings,
                    bake_bone: typing.Union[str, None]
                    ) -> typing.Any:
    return None


def __gather_sampler(channels: typing.Tuple[bpy.types.FCurve],
                     blender_object: bpy.types.Object,
                     export_settings,
                     bake_bone: typing.Union[str, None],
                     bake_channel: typing.Union[str, None],
                     bake_range_start,
                     bake_range_end,
                     action_name
                     ) -> gltf2_io.AnimationSampler:
    return gltf2_blender_gather_animation_samplers.gather_animation_sampler(
        channels,
        blender_object,
        bake_bone,
        bake_channel,
        bake_range_start,
        bake_range_end,
        action_name,
        export_settings
    )


def __gather_target(channels: typing.Tuple[bpy.types.FCurve],
                    blender_object: bpy.types.Object,
                    export_settings,
                    bake_bone: typing.Union[str, None],
                    bake_channel: typing.Union[str, None]
                    ) -> gltf2_io.AnimationChannelTarget:
    return gltf2_blender_gather_animation_channel_target.gather_animation_channel_target(
        channels, blender_object, bake_bone, bake_channel, export_settings)


def __get_channel_groups(blender_action: bpy.types.Action, blender_object: bpy.types.Object, export_settings):
    targets = {}
    for fcurve in blender_action.fcurves:
        # In some invalid files, channel hasn't any keyframes ... this channel need to be ignored
        if len(fcurve.keyframe_points) == 0:
            continue
        try:
            target_property = get_target_property_name(fcurve.data_path)
        except:
            gltf2_io_debug.print_console("WARNING", "Invalid animation fcurve name on action {}".format(blender_action.name))
            continue
        object_path = get_target_object_path(fcurve.data_path)

        # find the object affected by this action
        if not object_path:
            target = blender_object
        else:
            try:
                target = gltf2_blender_get.get_object_from_datapath(blender_object, object_path)
                if blender_object.type == "MESH" and object_path.startswith("key_blocks"):
                    shape_key = blender_object.data.shape_keys.path_resolve(object_path)
                    if shape_key.mute is True:
                        continue
                    target = blender_object.data.shape_keys
            except ValueError as e:
                # if the object is a mesh and the action target path can not be resolved, we know that this is a morph
                # animation.
                if blender_object.type == "MESH":
                    try:
                        shape_key = blender_object.data.shape_keys.path_resolve(object_path)
                        if shape_key.mute is True:
                            continue
                        target = blender_object.data.shape_keys
                    except:
                        # Something is wrong, for example a bone animation is linked to an object mesh...
                        gltf2_io_debug.print_console("WARNING", "Animation target {} not found".format(object_path))
                        continue
                else:
                    gltf2_io_debug.print_console("WARNING", "Animation target {} not found".format(object_path))
                    continue

        # group channels by target object and affected property of the target
        target_properties = targets.get(target, {})
        channels = target_properties.get(target_property, [])
        channels.append(fcurve)
        target_properties[target_property] = channels
        targets[target] = target_properties

    groups = []
    for p in targets.values():
        groups += list(p.values())

    return map(tuple, groups)<|MERGE_RESOLUTION|>--- conflicted
+++ resolved
@@ -53,37 +53,12 @@
     if blender_object.type == "ARMATURE" and export_settings['gltf_force_sampling'] is True:
         # We have to store sampled animation data for every deformation bones
 
-<<<<<<< HEAD
-        # First calculate range of animation for baking
-        bake_range_start = None
-        bake_range_end = None
-        groups = __get_channel_groups(blender_action, blender_object, export_settings)
-        for chans in groups:
-            ranges = [channel.range() for channel in chans]
-            if bake_range_start is None:
-                bake_range_start = min([channel.range()[0] for channel in chans])
-            else:
-                bake_range_start = min(bake_range_start, min([channel.range()[0] for channel in chans]))
-            if bake_range_end is None:
-                bake_range_end = max([channel.range()[1] for channel in chans])
-            else:
-                bake_range_end = max(bake_range_end, max([channel.range()[1] for channel in chans]))
-
-        # Then bake all bones or only def bones
-        if export_settings['gltf_def_bones'] is True:
-            bones, _, _ = gltf2_blender_gather_skins.get_bone_tree(None, blender_object)
-        else:
-            bones = blender_object.data.bones
-
-        for bone in bones:
-=======
         # Check that there are some anim in this action
         if bake_range_start is None:
             return []
-            
+
         # Then bake all bones
         for bone in blender_object.data.bones:
->>>>>>> 2a029954
             for p in ["location", "rotation_quaternion", "scale"]:
                 channel = __gather_animation_channel(
                     (),
