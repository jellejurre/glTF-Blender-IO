--- conflicted
+++ resolved
@@ -15,13 +15,8 @@
 bl_info = {
     'name': 'glTF 2.0 format',
     'author': 'Julien Duroure, Scurest, Norbert Nopper, Urs Hanselmann, Moritz Becher, Benjamin Schmithüsen, Jim Eckerlein, and many external contributors',
-<<<<<<< HEAD
-    "version": (1, 7, 0),
-    'blender': (2, 93, 0),
-=======
-    "version": (1, 6, 10),
+    "version": (1, 7, 1),
     'blender': (2, 91, 0),
->>>>>>> 563cb623
     'location': 'File > Import-Export',
     'description': 'Import-Export as glTF 2.0',
     'warning': '',
