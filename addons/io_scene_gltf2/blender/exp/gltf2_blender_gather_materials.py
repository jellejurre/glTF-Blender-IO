# Copyright 2018-2021 The glTF-Blender-IO authors.
#
# Licensed under the Apache License, Version 2.0 (the "License");
# you may not use this file except in compliance with the License.
# You may obtain a copy of the License at
#
#     http://www.apache.org/licenses/LICENSE-2.0
#
# Unless required by applicable law or agreed to in writing, software
# distributed under the License is distributed on an "AS IS" BASIS,
# WITHOUT WARRANTIES OR CONDITIONS OF ANY KIND, either express or implied.
# See the License for the specific language governing permissions and
# limitations under the License.

from copy import deepcopy
import bpy

from io_scene_gltf2.blender.exp.gltf2_blender_gather_cache import cached, cached_by_key
from io_scene_gltf2.io.com import gltf2_io
from io_scene_gltf2.io.com.gltf2_io_extensions import Extension
from io_scene_gltf2.blender.exp import gltf2_blender_gather_texture_info, gltf2_blender_export_keys
from io_scene_gltf2.blender.exp import gltf2_blender_search_node_tree

from io_scene_gltf2.blender.exp import gltf2_blender_gather_materials_pbr_metallic_roughness
from io_scene_gltf2.blender.exp import gltf2_blender_gather_materials_unlit
from ..com.gltf2_blender_extras import generate_extras
from io_scene_gltf2.blender.exp import gltf2_blender_get
from io_scene_gltf2.io.exp.gltf2_io_user_extensions import export_user_extensions
from io_scene_gltf2.io.com.gltf2_io_debug import print_console

@cached
<<<<<<< HEAD
def gather_material(blender_material, active_uvmap_index, export_settings):
=======
def get_material_cache_key(blender_material, export_settings):
    # Use id of material
    # Do not use bpy.types that can be unhashable
    # Do not use material name, that can be not unique (when linked)
    return ((id(blender_material),))

@cached_by_key(key=get_material_cache_key)
def gather_material(blender_material, export_settings):
>>>>>>> 69c6b292
    """
    Gather the material used by the blender primitive.

    :param blender_material: the blender material used in the glTF primitive
    :param export_settings:
    :return: a glTF material
    """
    if not __filter_material(blender_material, export_settings):
        return None

    mat_unlit = __gather_material_unlit(blender_material, active_uvmap_index, export_settings)
    if mat_unlit is not None:
        return mat_unlit

    orm_texture = __gather_orm_texture(blender_material, export_settings)

    emissive_texture, uvmap_actives_emissive_texture = __gather_emissive_texture(blender_material, export_settings)
    extensions, uvmap_actives_extensions = __gather_extensions(blender_material, export_settings)
    normal_texture, uvmap_actives_normal_texture = __gather_normal_texture(blender_material, export_settings)
    occlusion_texture, uvmap_actives_occlusion_texture = __gather_occlusion_texture(blender_material, orm_texture, export_settings)
    pbr_metallic_roughness, uvmap_actives_pbr_metallic_roughness = __gather_pbr_metallic_roughness(blender_material, orm_texture, export_settings)

    base_material = gltf2_io.Material(
        alpha_cutoff=__gather_alpha_cutoff(blender_material, export_settings),
        alpha_mode=__gather_alpha_mode(blender_material, export_settings),
        double_sided=__gather_double_sided(blender_material, export_settings),
        emissive_factor=__gather_emissive_factor(blender_material, export_settings),
        emissive_texture=emissive_texture,
        extensions=extensions,
        extras=__gather_extras(blender_material, export_settings),
        name=__gather_name(blender_material, export_settings),
        normal_texture=normal_texture,
        occlusion_texture=occlusion_texture,
        pbr_metallic_roughness=pbr_metallic_roughness
    )

    # merge all uvmap_actives
    uvmap_actives = []
    if uvmap_actives_emissive_texture:
        uvmap_actives.extend(uvmap_actives_emissive_texture)
    if uvmap_actives_extensions:
        uvmap_actives.extend(uvmap_actives_extensions)
    if uvmap_actives_normal_texture:
        uvmap_actives.extend(uvmap_actives_normal_texture)
    if uvmap_actives_occlusion_texture:
        uvmap_actives.extend(uvmap_actives_occlusion_texture)
    if uvmap_actives_pbr_metallic_roughness:
        uvmap_actives.extend(uvmap_actives_pbr_metallic_roughness)

    # Because some part of material are shared (eg pbr_metallic_roughness), we must copy the material
    # Texture must be shared, but not TextureInfo
    material = deepcopy(base_material)
    __get_new_material_texture_shared(base_material, material)

    active_uvmap_index = active_uvmap_index if active_uvmap_index != 0 else None

    for tex in uvmap_actives:
        if tex == "emissiveTexture":
            material.emissive_texture.tex_coord = active_uvmap_index
        elif tex == "normalTexture":
            material.normal_texture.tex_coord = active_uvmap_index
        elif tex == "occlusionTexture":
            material.occlusion_texture.tex_coord = active_uvmap_index
        elif tex == "baseColorTexture":
            material.pbr_metallic_roughness.base_color_texture.tex_coord = active_uvmap_index
        elif tex == "metallicRoughnessTexture":
            material.pbr_metallic_roughness.metallic_roughness_texture.tex_coord = active_uvmap_index
        elif tex == "clearcoatTexture":
            material.extensions["KHR_materials_clearcoat"].extension['clearcoatTexture'].tex_coord = active_uvmap_index
        elif tex == "clearcoatRoughnessTexture":
            material.extensions["KHR_materials_clearcoat"].extension['clearcoatRoughnessTexture'].tex_coord = active_uvmap_index
        elif tex == "clearcoatNormalTexture": #TODO not tested yet
            material.extensions["KHR_materials_clearcoat"].extension['clearcoatNormalTexture'].tex_coord = active_uvmap_index
        elif tex == "transmissionTexture": #TODO not tested yet
            material.extensions["KHR_materials_transmission"].extension['transmissionTexture'].tex_coord = active_uvmap_index

    # If material is not using active UVMap, we need to return the same material,
    # Even if multiples meshes are using different active UVMap
    if len(uvmap_actives) == 0 and active_uvmap_index != -1:
        material = gather_material(blender_material, -1, export_settings)
        
    export_user_extensions('gather_material_hook', export_settings, material, blender_material)

    return material
    # material = blender_primitive['material']
    #
    #     if get_material_requires_texcoords(glTF, material) and not export_settings['gltf_texcoords']:
    #         material = -1
    #
    #     if get_material_requires_normals(glTF, material) and not export_settings['gltf_normals']:
    #         material = -1
    #
    #     # Meshes/primitives without material are allowed.
    #     if material >= 0:
    #         primitive.material = material
    #     else:
    #         print_console('WARNING', 'Material ' + internal_primitive[
    #             'material'] + ' not found. Please assign glTF 2.0 material or enable Blinn-Phong material in export.')


def __get_new_material_texture_shared(base, node):
        if node is None:
            return
        if callable(node) is True:
            return
        if node.__str__().startswith('__'):
            return
        if type(node) in [gltf2_io.TextureInfo, gltf2_io.MaterialOcclusionTextureInfoClass, gltf2_io.MaterialNormalTextureInfoClass]:
            node.index = base.index
        else:
            if hasattr(node, '__dict__'):
                for attr, value in node.__dict__.items():
                    print(attr, type(value))
                    __get_new_material_texture_shared(getattr(base, attr), value)
            else:
                # For extensions (on a dict)
                if type(node).__name__ == 'dict':
                    for i in node.keys():
                        __get_new_material_texture_shared(base[i], node[i])

def __filter_material(blender_material, export_settings):
    return export_settings[gltf2_blender_export_keys.MATERIALS]


def __gather_alpha_cutoff(blender_material, export_settings):
    if blender_material.blend_method == 'CLIP':
        return blender_material.alpha_threshold
    return None


def __gather_alpha_mode(blender_material, export_settings):
    if blender_material.blend_method == 'CLIP':
        return 'MASK'
    elif blender_material.blend_method in ['BLEND', 'HASHED']:
        return 'BLEND'
    return None


def __gather_double_sided(blender_material, export_settings):
    if not blender_material.use_backface_culling:
        return True

    old_double_sided_socket = gltf2_blender_get.get_socket_old(blender_material, "DoubleSided")
    if old_double_sided_socket is not None and\
            not old_double_sided_socket.is_linked and\
            old_double_sided_socket.default_value > 0.5:
        return True
    return None


def __gather_emissive_factor(blender_material, export_settings):
    emissive_socket = gltf2_blender_get.get_socket(blender_material, "Emissive")
    if emissive_socket is None:
        emissive_socket = gltf2_blender_get.get_socket_old(blender_material, "EmissiveFactor")
    if isinstance(emissive_socket, bpy.types.NodeSocket):
        if export_settings['gltf_image_format'] != "NONE":
            factor = gltf2_blender_get.get_factor_from_socket(emissive_socket, kind='RGB')
        else:
            factor = gltf2_blender_get.get_const_from_default_value_socket(emissive_socket, kind='RGB')

        if factor is None and emissive_socket.is_linked:
            # In glTF, the default emissiveFactor is all zeros, so if an emission texture is connected,
            # we have to manually set it to all ones.
            factor = [1.0, 1.0, 1.0]

        if factor is None: factor = [0.0, 0.0, 0.0]

        # Handle Emission Strength
        strength_socket = None
        if emissive_socket.node.type == 'EMISSION':
            strength_socket = emissive_socket.node.inputs['Strength']
        elif 'Emission Strength' in emissive_socket.node.inputs:
            strength_socket = emissive_socket.node.inputs['Emission Strength']
        strength = (
            gltf2_blender_get.get_const_from_socket(strength_socket, kind='VALUE')
            if strength_socket is not None
            else None
        )
        if strength is not None:
            factor = [f * strength for f in factor]

        # Clamp to range [0,1]
        factor = [min(1.0, f) for f in factor]

        if factor == [0, 0, 0]: factor = None

        return factor

    return None


def __gather_emissive_texture(blender_material, export_settings):
    emissive = gltf2_blender_get.get_socket(blender_material, "Emissive")
    if emissive is None:
        emissive = gltf2_blender_get.get_socket_old(blender_material, "Emissive")
    emissive_texture, use_actives_uvmap_emissive = gltf2_blender_gather_texture_info.gather_texture_info(emissive, (emissive,), export_settings)
    return emissive_texture, ["emissiveTexture"] if use_actives_uvmap_emissive else None


def __gather_extensions(blender_material, export_settings):
    extensions = {}

    # KHR_materials_clearcoat
    actives_uvmaps = []

    clearcoat_extension, use_actives_uvmap_clearcoat = __gather_clearcoat_extension(blender_material, export_settings)
    if clearcoat_extension:
        extensions["KHR_materials_clearcoat"] = clearcoat_extension
        actives_uvmaps.extend(use_actives_uvmap_clearcoat)

    # KHR_materials_transmission

    transmission_extension = __gather_transmission_extension(blender_material, export_settings)
    if transmission_extension:
        extensions["KHR_materials_transmission"] = transmission_extension

    return extensions, actives_uvmaps if extensions else None


def __gather_extras(blender_material, export_settings):
    if export_settings['gltf_extras']:
        return generate_extras(blender_material)
    return None


def __gather_name(blender_material, export_settings):
    return blender_material.name


def __gather_normal_texture(blender_material, export_settings):
    normal = gltf2_blender_get.get_socket(blender_material, "Normal")
    if normal is None:
        normal = gltf2_blender_get.get_socket_old(blender_material, "Normal")
    normal_texture, use_active_uvmap_normal = gltf2_blender_gather_texture_info.gather_material_normal_texture_info_class(
        normal,
        (normal,),
        export_settings)
    return normal_texture, ["normalTexture"] if use_active_uvmap_normal else None


def __gather_orm_texture(blender_material, export_settings):
    # Check for the presence of Occlusion, Roughness, Metallic sharing a single image.
    # If not fully shared, return None, so the images will be cached and processed separately.

    occlusion = gltf2_blender_get.get_socket(blender_material, "Occlusion")
    if occlusion is None or not __has_image_node_from_socket(occlusion):
        occlusion = gltf2_blender_get.get_socket_old(blender_material, "Occlusion")
        if occlusion is None or not __has_image_node_from_socket(occlusion):
            return None

    metallic_socket = gltf2_blender_get.get_socket(blender_material, "Metallic")
    roughness_socket = gltf2_blender_get.get_socket(blender_material, "Roughness")

    hasMetal = metallic_socket is not None and __has_image_node_from_socket(metallic_socket)
    hasRough = roughness_socket is not None and __has_image_node_from_socket(roughness_socket)

    if not hasMetal and not hasRough:
        metallic_roughness = gltf2_blender_get.get_socket_old(blender_material, "MetallicRoughness")
        if metallic_roughness is None or not __has_image_node_from_socket(metallic_roughness):
            return None
        result = (occlusion, metallic_roughness)
    elif not hasMetal:
        result = (occlusion, roughness_socket)
    elif not hasRough:
        result = (occlusion, metallic_socket)
    else:
        result = (occlusion, roughness_socket, metallic_socket)

    if not gltf2_blender_gather_texture_info.check_same_size_images(result):
        print_console("INFO",
            "Occlusion and metal-roughness texture will be exported separately "
            "(use same-sized images if you want them combined)")
        return None

    # Double-check this will past the filter in texture_info
    info, info_use_active_uvmap = gltf2_blender_gather_texture_info.gather_texture_info(result[0], result, export_settings)
    if info is None:
        return None

    return result

def __gather_occlusion_texture(blender_material, orm_texture, export_settings):
    occlusion = gltf2_blender_get.get_socket(blender_material, "Occlusion")
    if occlusion is None:
        occlusion = gltf2_blender_get.get_socket_old(blender_material, "Occlusion")
    occlusion_texture, use_active_uvmap_occlusion = gltf2_blender_gather_texture_info.gather_material_occlusion_texture_info_class(
        occlusion,
        orm_texture or (occlusion,),
        export_settings)
    return occlusion_texture, ["occlusionTexture"] if use_active_uvmap_occlusion else None


def __gather_pbr_metallic_roughness(blender_material, orm_texture, export_settings):
    return gltf2_blender_gather_materials_pbr_metallic_roughness.gather_material_pbr_metallic_roughness(
        blender_material,
        orm_texture,
        export_settings)

def __has_image_node_from_socket(socket):
    result = gltf2_blender_search_node_tree.from_socket(
        socket,
        gltf2_blender_search_node_tree.FilterByType(bpy.types.ShaderNodeTexImage))
    if not result:
        return False
    return True

def __gather_clearcoat_extension(blender_material, export_settings):
    clearcoat_enabled = False
    has_clearcoat_texture = False
    has_clearcoat_roughness_texture = False

    clearcoat_extension = {}
    clearcoat_roughness_slots = ()

    clearcoat_socket = gltf2_blender_get.get_socket(blender_material, 'Clearcoat')
    clearcoat_roughness_socket = gltf2_blender_get.get_socket(blender_material, 'Clearcoat Roughness')
    clearcoat_normal_socket = gltf2_blender_get.get_socket(blender_material, 'Clearcoat Normal')

    if isinstance(clearcoat_socket, bpy.types.NodeSocket) and not clearcoat_socket.is_linked:
        clearcoat_extension['clearcoatFactor'] = clearcoat_socket.default_value
        clearcoat_enabled = clearcoat_extension['clearcoatFactor'] > 0
    elif __has_image_node_from_socket(clearcoat_socket):
        fac = gltf2_blender_get.get_factor_from_socket(clearcoat_socket, kind='VALUE')
        # default value in glTF is 0.0, but if there is a texture without factor, use 1
        clearcoat_extension['clearcoatFactor'] = fac if fac != None else 1.0
        has_clearcoat_texture = True
        clearcoat_enabled = True

    if not clearcoat_enabled:
        return None, None

    if isinstance(clearcoat_roughness_socket, bpy.types.NodeSocket) and not clearcoat_roughness_socket.is_linked:
        clearcoat_extension['clearcoatRoughnessFactor'] = clearcoat_roughness_socket.default_value
    elif __has_image_node_from_socket(clearcoat_roughness_socket):
        fac = gltf2_blender_get.get_factor_from_socket(clearcoat_roughness_socket, kind='VALUE')
        # default value in glTF is 0.0, but if there is a texture without factor, use 1
        clearcoat_extension['clearcoatRoughnessFactor'] = fac if fac != None else 1.0
        has_clearcoat_roughness_texture = True

    # Pack clearcoat (R) and clearcoatRoughness (G) channels.
    if has_clearcoat_texture and has_clearcoat_roughness_texture:
        clearcoat_roughness_slots = (clearcoat_socket, clearcoat_roughness_socket,)
    elif has_clearcoat_texture:
        clearcoat_roughness_slots = (clearcoat_socket,)
    elif has_clearcoat_roughness_texture:
        clearcoat_roughness_slots = (clearcoat_roughness_socket,)

    use_actives_uvmaps = []

    if len(clearcoat_roughness_slots) > 0:
        if has_clearcoat_texture:
            clearcoat_texture, clearcoat_texture_use_active_uvmap = gltf2_blender_gather_texture_info.gather_texture_info(
                clearcoat_socket,
                clearcoat_roughness_slots,
                export_settings,
            )
            clearcoat_extension['clearcoatTexture'] = clearcoat_texture
            if clearcoat_texture_use_active_uvmap:
                use_actives_uvmaps.append("clearcoatTexture")
        if has_clearcoat_roughness_texture:
            clearcoat_roughness_texture, clearcoat_roughness_texture_use_active_uvmap = gltf2_blender_gather_texture_info.gather_texture_info(
                clearcoat_roughness_socket,
                clearcoat_roughness_slots,
                export_settings,
            )
            clearcoat_extension['clearcoatRoughnessTexture'] = clearcoat_roughness_texture
            if clearcoat_roughness_texture_use_active_uvmap:
                use_actives_uvmaps.append("clearcoatRoughnessTexture")
    if __has_image_node_from_socket(clearcoat_normal_socket):
        clearcoat_normal_texture, clearcoat_normal_texture_use_active_uvmap = gltf2_blender_gather_texture_info.gather_material_normal_texture_info_class(
            clearcoat_normal_socket,
            (clearcoat_normal_socket,),
            export_settings
        )
        clearcoat_extension['clearcoatNormalTexture'] = clearcoat_normal_texture
        if clearcoat_normal_texture_use_active_uvmap:
            use_actives_uvmaps.append("clearcoatNormalTexture")

    return Extension('KHR_materials_clearcoat', clearcoat_extension, False), use_actives_uvmaps

def __gather_transmission_extension(blender_material, export_settings):
    transmission_enabled = False
    has_transmission_texture = False

    transmission_extension = {}
    transmission_slots = ()

    transmission_socket = gltf2_blender_get.get_socket(blender_material, 'Transmission')

    if isinstance(transmission_socket, bpy.types.NodeSocket) and not transmission_socket.is_linked:
        transmission_extension['transmissionFactor'] = transmission_socket.default_value
        transmission_enabled = transmission_extension['transmissionFactor'] > 0
    elif __has_image_node_from_socket(transmission_socket):
        transmission_extension['transmissionFactor'] = 1
        has_transmission_texture = True
        transmission_enabled = True

    if not transmission_enabled:
        return None

    # Pack transmission channel (R).
    if has_transmission_texture:
        transmission_slots = (transmission_socket,)

    if len(transmission_slots) > 0:
        combined_texture, use_active_uvmap = gltf2_blender_gather_texture_info.gather_texture_info(
            transmission_socket,
            transmission_slots,
            export_settings,
        )
        if has_transmission_texture:
            transmission_extension['transmissionTexture'] = combined_texture

    return Extension('KHR_materials_transmission', transmission_extension, False), ["transmissionTexture"] if use_active_uvmap else []


def __gather_material_unlit(blender_material, active_uvmap_index, export_settings):
    gltf2_unlit = gltf2_blender_gather_materials_unlit

    info = gltf2_unlit.detect_shadeless_material(blender_material, export_settings)
    if info is None:
        return None

    base_color_texture, use_active_uvmap = gltf2_unlit.gather_base_color_texture(info, export_settings)

    base_material = gltf2_io.Material(
        alpha_cutoff=__gather_alpha_cutoff(blender_material, export_settings),
        alpha_mode=__gather_alpha_mode(blender_material, export_settings),
        double_sided=__gather_double_sided(blender_material, export_settings),
        extensions={"KHR_materials_unlit": Extension("KHR_materials_unlit", {}, required=False)},
        extras=__gather_extras(blender_material, export_settings),
        name=__gather_name(blender_material, export_settings),
        emissive_factor=None,
        emissive_texture=None,
        normal_texture=None,
        occlusion_texture=None,

        pbr_metallic_roughness=gltf2_io.MaterialPBRMetallicRoughness(
            base_color_factor=gltf2_unlit.gather_base_color_factor(info, export_settings),
            base_color_texture=base_color_texture,
            metallic_factor=0.0,
            roughness_factor=0.9,
            metallic_roughness_texture=None,
            extensions=None,
            extras=None,
        )
    )

    if use_active_uvmap is not None:
        # Because some part of material are shared (eg pbr_metallic_roughness), we must copy the material
        # Texture must be shared, but not TextureInfo
        material = deepcopy(base_material)
        __get_new_material_texture_shared(base_material, material)
        material.pbr_metallic_roughness.base_color_texture.tex_coord = active_uvmap_index
    elif use_active_uvmap is None and active_uvmap_index != -1:
        # If material is not using active UVMap, we need to return the same material,
        # Even if multiples meshes are using different active UVMap
        material = gather_material(blender_material, -1, export_settings)
    else:
        material = base_material

    export_user_extensions('gather_material_unlit_hook', export_settings, material, blender_material)

    return material<|MERGE_RESOLUTION|>--- conflicted
+++ resolved
@@ -29,18 +29,17 @@
 from io_scene_gltf2.io.com.gltf2_io_debug import print_console
 
 @cached
-<<<<<<< HEAD
-def gather_material(blender_material, active_uvmap_index, export_settings):
-=======
-def get_material_cache_key(blender_material, export_settings):
+def get_material_cache_key(blender_material, active_uvmap_index, export_settings):
     # Use id of material
     # Do not use bpy.types that can be unhashable
     # Do not use material name, that can be not unique (when linked)
-    return ((id(blender_material),))
+    return (
+      (id(blender_material),),
+      (active_uvmap_index,)
+    )
 
 @cached_by_key(key=get_material_cache_key)
-def gather_material(blender_material, export_settings):
->>>>>>> 69c6b292
+def gather_material(blender_material, active_uvmap_index, export_settings):
     """
     Gather the material used by the blender primitive.
 
