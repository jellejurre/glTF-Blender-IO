--- conflicted
+++ resolved
@@ -12,34 +12,6 @@
 # See the License for the specific language governing permissions and
 # limitations under the License.
 
-<<<<<<< HEAD
-#
-# Imports
-#
-
-import os
-import time
-import bpy
-from bpy_extras.io_utils import ImportHelper, ExportHelper
-from bpy.types import Operator, AddonPreferences
-
-from .io.com.gltf2_io_debug import Log
-
-from bpy.props import (CollectionProperty,
-                       StringProperty,
-                       BoolProperty,
-                       EnumProperty,
-                       FloatProperty,
-                       IntProperty)
-
-from io_scene_gltf2.io.exp import gltf2_io_draco_compression_extension
-
-#
-# Globals
-#
-
-=======
->>>>>>> aa8311d1
 bl_info = {
     'name': 'glTF 2.0 format',
     'author': 'Julien Duroure, Norbert Nopper, Urs Hanselmann, Moritz Becher, Benjamin Schmithüsen, Jim Eckerlein',
@@ -54,6 +26,7 @@
     'category': 'Import-Export',
 }
 
+
 #
 # Script reloading (if the user calls 'Reload Scripts' from Blender)
 #
@@ -61,6 +34,7 @@
 def reload_package(module_dict_main):
     import importlib
     from pathlib import Path
+
     def reload_package_recursive(current_dir, module_dict):
         for path in current_dir.iterdir():
             if "__init__" in str(path) or path.stem not in module_dict:
@@ -84,6 +58,7 @@
                        IntProperty)
 from bpy.types import Operator
 from bpy_extras.io_utils import ImportHelper, ExportHelper
+from io_scene_gltf2.io.exp import gltf2_io_draco_compression_extension
 
 
 #
