--- conflicted
+++ resolved
@@ -92,13 +92,8 @@
             if pymaterial.occlusion_texture is not None:
                 BlenderOcclusionMap.create(gltf, material_idx, vertex_color)
 
-<<<<<<< HEAD
-            if pymaterial.alpha_mode is not None and pymaterial.alpha_mode != 'OPAQUE':
-                BlenderMaterial.blender_alpha(gltf, material_idx, vertex_color)
-=======
         if pymaterial.alpha_mode is not None and pymaterial.alpha_mode != 'OPAQUE':
             BlenderMaterial.blender_alpha(gltf, material_idx, vertex_color, pymaterial.alpha_mode)
->>>>>>> c458e68c
 
     @staticmethod
     def set_uvmap(gltf, material_idx, prim, obj, vertex_color):
